_target_: models.models.ctm.LanguageContinuousThoughtMachine
model_width: 64
model_depth: 16
input_width: 64
num_attn_heads: 8
max_thought_step: 16
max_sync_steps: 16
sync_dim_action: 64
sync_dim_output: 64
vocab_size: 65
<<<<<<< HEAD
recursive_gradient_cut: False
dropout: 0.1
=======
dropout: 0.00
>>>>>>> 0d3ff4ea

# Synapse
synapse:
  _target_: models.models.ctm_components.SwigLU
  input_dim: ${sum:${model.model_width},${model.input_width}}
  hidden_dim: 2048
  output_dim: ${model.model_width}

# Neuron
neuron_level_model:
  _target_: models.models.ctm_components.LinearNeuronModel
  history_depth: ${model.model_depth}

# Output
output_proj:
  _target_: models.models.ctm_components.LinearOutputProj
  hidden_dim: ${model.model_width}
  output_dim: ${model.vocab_size}<|MERGE_RESOLUTION|>--- conflicted
+++ resolved
@@ -8,12 +8,8 @@
 sync_dim_action: 64
 sync_dim_output: 64
 vocab_size: 65
-<<<<<<< HEAD
 recursive_gradient_cut: False
-dropout: 0.1
-=======
-dropout: 0.00
->>>>>>> 0d3ff4ea
+dropout: 0.0
 
 # Synapse
 synapse:
