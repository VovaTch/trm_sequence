--- conflicted
+++ resolved
@@ -136,13 +136,8 @@
 
         for out_idx in range(self._max_thought_step):
 
-<<<<<<< HEAD
             if out_idx > 0 and self._recursive_gradient_cut:
                 sync_a = sync_a.detach()
-=======
-            # if out_idx > 0:
-            #     sync_a = sync_a.detach()
->>>>>>> 0d3ff4ea
 
             q = self._q_projector(sync_a)  # BS x Q x C
             if q.dim() == 2:
@@ -236,7 +231,6 @@
             global_step: Global training step for tensorboard
         """
         try:
-            from torch.utils.tensorboard import SummaryWriter
 
             if not hasattr(self, "_writer"):
                 return
